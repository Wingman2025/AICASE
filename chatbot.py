--- conflicted
+++ resolved
@@ -233,7 +233,7 @@
     """Convert streaming events to debug chat messages."""
     debug_messages = []
     for ev in events:
-<<<<<<< HEAD
+
         if isinstance(ev, RawResponsesStreamEvent):
             delta = getattr(ev.data, "delta", None)
             text = getattr(delta, "content", None) or getattr(ev.data, "text", None)
@@ -254,13 +254,6 @@
         debug_messages.append({
             "role": "debug",
             "content": content,
-=======
-        text = getattr(ev, "name", str(getattr(ev, "type", "")))
-        debug_messages.append({
-            "role": "debug",
-            "content": f"{text}",
->>>>>>> 57781cbf
-            "time": datetime.now().strftime("%H:%M"),
         })
     return debug_messages
 
@@ -425,23 +418,15 @@
             conversation_history = [{"role": msg["role"], "content": msg["content"]} for msg in messages[:-1]]  # Exclude the placeholder
 
             if debug:
-<<<<<<< HEAD
+
                 result_text, debug_events = asyncio.run(run_agent_debug(conversation_history))
-=======
-                result_text, debug_events = loop.run_until_complete(run_agent_debug(conversation_history))
-                loop.close()
->>>>>>> 57781cbf
                 assistant_output = result_text
                 messages[-1]["content"] = result_text
                 messages[-1]["time"] = datetime.now().strftime("%H:%M")
                 messages.extend(handle_debug_events(debug_events))
             else:
-<<<<<<< HEAD
+
                 result = asyncio.run(Runner.run(triage_agent, input=conversation_history))
-=======
-                result = loop.run_until_complete(Runner.run(triage_agent, input=conversation_history))
-                loop.close()
->>>>>>> 57781cbf
                 assistant_output = result.final_output
                 messages[-1]["content"] = result.final_output
                 messages[-1]["time"] = datetime.now().strftime("%H:%M")
